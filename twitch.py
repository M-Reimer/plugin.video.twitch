--- conflicted
+++ resolved
@@ -47,11 +47,7 @@
     '''
     def __init__(self, logger):
         self.logger = logger
-<<<<<<< HEAD
         self.scraper = JSONScraper(logger)
-=======
-        self.scraper = JSONScraper()
->>>>>>> 5dd63afc
 
     def getFeaturedStream(self):
         url = ''.join([Urls.STREAMS, Keys.FEATURED])
@@ -114,9 +110,6 @@
     Uses Justin.TV API
     '''
     
-    def __init__(self, logger):
-        self.logger = logger
-
     def __init__(self, logger):
         object.__init__(self)
         self.logger = logger
