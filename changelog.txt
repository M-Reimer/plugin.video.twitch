0.1.1
- first working version
0.1.2
- added thumbnails in games section
- updated to work with new twitch.tv website
0.1.3
- updated to work with new twitch.tv website (games section)
0.1.4
- better code quality
- thumbnails in game sections
0.1.5
- added "next page" in game sections
0.1.6
- localized strings
0.1.7
- fixed bug in following list
0.1.8
- better error handling
- localized strings in all notifications
0.2.0
- added selection of prefered video settings
- added fallback-function, if selected video does not support video settings
0.2.1
- added featured streams section
0.2.2
- added teams section - thx to kokarn
0.2.3
- code refactor
- integration of xbmcswift2
0.2.4
- fixed bug in following section
- fixed bug in function getBestJtvTokenPossible
0.2.5
- serveral fixes and new features thx to grocal
- fixed 'status' in favorite json data might be null
- new translation: Polish
- changed getting live favorite channels from on single .json query (user/favorite with live=true variable set)
- channel listing in format "[channel_name] channel_status_text"
0.2.6
- bug fix: crashes or wrong error messages, when opening streams
1.0.0
- thx to ccaspers
- major code refactoring
- extracted twitch api
- new search function
- changed code style to match pep8 requirements
1.0.1
- fixed bug: streams with optional subscriptions
1.0.2
- fixed stream resolving
1.0.3
- added support for HLS streams - thx to MrSprigster
1.0.4
- fixed bug: Viewer count could not be resolved
1.0.5
Added ability to play archived videos (past broadcasts) - thx to Kr0nZ
1.0.6
- rearranged string ids
1.0.7
<<<<<<< HEAD
- fixed bug in quality settings
=======
- fixed bug in quality settings
1.0.8
- version increment to force update on official xbmc repository
1.0.9
- added detection of restricted qualities (addon will now load best quality available if preferred quality is restricted) - MrSprigster
>>>>>>> 455aba61
<|MERGE_RESOLUTION|>--- conflicted
+++ resolved
@@ -57,12 +57,8 @@
 1.0.6
 - rearranged string ids
 1.0.7
-<<<<<<< HEAD
-- fixed bug in quality settings
-=======
 - fixed bug in quality settings
 1.0.8
 - version increment to force update on official xbmc repository
 1.0.9
-- added detection of restricted qualities (addon will now load best quality available if preferred quality is restricted) - MrSprigster
->>>>>>> 455aba61
+- added detection of restricted qualities (addon will now load best quality available if preferred quality is restricted) - MrSprigster